--- conflicted
+++ resolved
@@ -2,20 +2,12 @@
 import pickle
 from typing import Any, Dict, List, Tuple
 
-<<<<<<< HEAD
-import numpy as np
-import soundfile as sf
-from numpy.random import RandomState
-from utils import (average_f0s, extract_f0, filter_wav, get_monotonic_wav,
-                   get_spmel, get_world_params,)
-=======
 import torch
 import torchaudio
 from util.config import Config
 from util.logging import Logger
 from utils import (average_f0s, extract_f0, filter_wav, get_monotonic_wav,
                    get_spmel, get_world_params, has_nans)
->>>>>>> da804886
 
 logger = Logger()
 
