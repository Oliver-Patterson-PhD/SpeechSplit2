import os
import pickle

import numpy as np
import soundfile as sf
from numpy.random import RandomState
<<<<<<< HEAD

from utils import (average_f0s, extract_f0, filter_wav, get_monotonic_wav,
                   get_spmel, get_world_params)
=======
from utils import (
    filter_wav,
    get_world_params,
    average_f0s,
    get_monotonic_wav,
    get_spmel,
    extract_f0,
)
>>>>>>> 2c6be5f1


def make_spect_f0(config):
    fs = 16000
    if config.dataset_name == "vctk":
        data_dir = config.vctk_dir
    elif config.dataset_name == "uaspeech":
        data_dir = config.uaspeech_dir
    else:
        raise ValueError
    feat_dir = os.path.join(config.base_feats, config.dataset_name)
    wav_dir = os.path.join(feat_dir, config.wav_dir)
    spmel_dir = os.path.join(feat_dir, config.spmel_dir)
    f0_dir = os.path.join(feat_dir, config.f0_dir)
<<<<<<< HEAD
    spk_meta = getattr(__import__("meta_dicts"), config.dataset_name)
=======
    spk_meta = pickle.load(open("spk_meta.pkl", "rb"))
>>>>>>> 2c6be5f1

    dir_name, spk_dir_list, _ = next(os.walk(data_dir))
    state_count = 1

    for spk_dir in sorted(spk_dir_list):
        if spk_dir not in spk_meta:
            print(
<<<<<<< HEAD
                f"Warning: {spk_dir} not in speaker metadata; skip generating features"
=======
                f"Warning: {spk_dir} not in speaker metadata;",
                " skip generating features",
>>>>>>> 2c6be5f1
            )
            continue
        print(f"Generating features for speaker {spk_dir}")

        for fea_dir in [wav_dir, spmel_dir, f0_dir]:
            if not os.path.exists(os.path.join(fea_dir, spk_dir)):
                os.makedirs(os.path.join(fea_dir, spk_dir))

        _, _, file_list = next(os.walk(os.path.join(dir_name, spk_dir)))

        if spk_meta[spk_dir][1] == "M":
            lo, hi = 50, 250
        elif spk_meta[spk_dir][1] == "F":
            lo, hi = 100, 600
        else:
            continue

        prng = RandomState(state_count)
        wavs, f0s, sps, aps = [], [], [], []
        for filename in sorted(file_list):
            # read audios
            x, _ = sf.read(os.path.join(dir_name, spk_dir, filename))
            if x.shape[0] % 256 == 0:
                x = np.concatenate((x, np.array([1e-06])), axis=0)
            wav = filter_wav(x, prng)

            # get WORLD analyzer parameters
            f0, sp, ap = get_world_params(wav, fs)
            wavs.append(wav)
            f0s.append(f0)
            sps.append(sp)
            aps.append(ap)

        # smooth pitch to synthesize monotonic speech
        f0s = average_f0s(f0s, mode="global")

        for idx, (filename, wav, f0, sp, ap) in enumerate(
            zip(file_list, wavs, f0s, sps, aps)
        ):
            wav_mono = get_monotonic_wav(wav, f0, sp, ap, fs)
            spmel = get_spmel(wav)
            f0_rapt, f0_norm = extract_f0(wav, fs, lo, hi)
            assert len(spmel) == len(f0_rapt)

            # segment feature into trunks with the same length during training
            start_idx = 0
            trunk_len = 49151
            while start_idx * trunk_len < len(wav_mono):
                wav_mono_trunk = wav_mono[
                    start_idx * trunk_len : (start_idx + 1) * trunk_len
                ]
                if len(wav_mono_trunk) < trunk_len:
                    wav_mono_trunk = np.pad(
                        wav_mono_trunk, (0, trunk_len - len(wav_mono_trunk))
                    )
                np.save(
                    os.path.join(
                        wav_dir,
                        spk_dir,
                        os.path.splitext(filename)[0] + "_" + str(start_idx),
                    ),
                    wav_mono_trunk.astype(np.float32),
                    allow_pickle=False,
                )
                start_idx += 1
            feas = [spmel, f0_norm]
            fea_dirs = [spmel_dir, f0_dir]
            for fea, fea_dir in zip(feas, fea_dirs):
                start_idx = 0
                trunk_len = 192
                while start_idx * trunk_len < len(fea):
                    fea_trunk = fea[start_idx * trunk_len : (start_idx + 1) * trunk_len]
                    if len(fea_trunk) < trunk_len:
                        if fea_trunk.ndim == 2:
                            fea_trunk = np.pad(
                                fea_trunk, ((0, trunk_len - len(fea_trunk)), (0, 0))
                            )
                        else:
                            fea_trunk = np.pad(
                                fea_trunk, ((0, trunk_len - len(fea_trunk)),)
                            )
                    np.save(
                        os.path.join(
                            fea_dir,
                            spk_dir,
                            os.path.splitext(filename)[0] + "_" + str(start_idx),
                        ),
                        fea_trunk.astype(np.float32),
                        allow_pickle=False,
                    )
                    start_idx += 1


def make_metadata(config):
    feat_dir = os.path.join(config.base_feats, config.dataset_name)
    # use wav directory simply because all inputs have the same filename
    wav_dir = os.path.join(feat_dir, config.wav_dir)
    dir_name, spk_dir_list, _ = next(os.walk(wav_dir))
<<<<<<< HEAD
    spk_meta = getattr(__import__("meta_dicts"), config.dataset_name)
=======
    spk_meta = pickle.load(open("spk_meta.pkl", "rb"))
>>>>>>> 2c6be5f1
    dataset = []

    for spk_dir in sorted(spk_dir_list):
        spk_id, _ = spk_meta[spk_dir]

        # may use generalized speaker embedding for zero-shot conversion
        spk_emb = np.zeros((config.dim_spk_emb,), dtype=np.float32)
        spk_emb[int(spk_id)] = 1.0

        utterances = []
        _, _, file_list = next(os.walk(os.path.join(dir_name, spk_dir)))
        file_list = sorted(file_list)
        for filename in file_list:
            utterances.append(os.path.join(spk_dir, filename))
        for utterance in utterances:
            dataset.append((spk_dir, spk_emb, utterance))

    with open(os.path.join(feat_dir, "dataset.pkl"), "wb") as handle:
        pickle.dump(dataset, handle)


def preprocess_data(config):
<<<<<<< HEAD
    feat_dir = os.path.join(config.base_feats, config.dataset_name)
    if not os.path.exists(os.path.join(feat_dir, "dataset.pkl")):
        print("Start preprocessing...")
        make_spect_f0(config)
        make_metadata(config)
        print("Done")
    else:
        print(f"Dataset '{feat_dir}/dataset.pkl' exists, skipping preprocessing")
=======
    print("Start preprocessing...")
    make_spect_f0(config)
    make_metadata(config)
    print("Done")
>>>>>>> 2c6be5f1
<|MERGE_RESOLUTION|>--- conflicted
+++ resolved
@@ -4,20 +4,8 @@
 import numpy as np
 import soundfile as sf
 from numpy.random import RandomState
-<<<<<<< HEAD
-
 from utils import (average_f0s, extract_f0, filter_wav, get_monotonic_wav,
-                   get_spmel, get_world_params)
-=======
-from utils import (
-    filter_wav,
-    get_world_params,
-    average_f0s,
-    get_monotonic_wav,
-    get_spmel,
-    extract_f0,
-)
->>>>>>> 2c6be5f1
+                   get_spmel, get_world_params,)
 
 
 def make_spect_f0(config):
@@ -32,11 +20,7 @@
     wav_dir = os.path.join(feat_dir, config.wav_dir)
     spmel_dir = os.path.join(feat_dir, config.spmel_dir)
     f0_dir = os.path.join(feat_dir, config.f0_dir)
-<<<<<<< HEAD
     spk_meta = getattr(__import__("meta_dicts"), config.dataset_name)
-=======
-    spk_meta = pickle.load(open("spk_meta.pkl", "rb"))
->>>>>>> 2c6be5f1
 
     dir_name, spk_dir_list, _ = next(os.walk(data_dir))
     state_count = 1
@@ -44,12 +28,7 @@
     for spk_dir in sorted(spk_dir_list):
         if spk_dir not in spk_meta:
             print(
-<<<<<<< HEAD
                 f"Warning: {spk_dir} not in speaker metadata; skip generating features"
-=======
-                f"Warning: {spk_dir} not in speaker metadata;",
-                " skip generating features",
->>>>>>> 2c6be5f1
             )
             continue
         print(f"Generating features for speaker {spk_dir}")
@@ -148,11 +127,7 @@
     # use wav directory simply because all inputs have the same filename
     wav_dir = os.path.join(feat_dir, config.wav_dir)
     dir_name, spk_dir_list, _ = next(os.walk(wav_dir))
-<<<<<<< HEAD
     spk_meta = getattr(__import__("meta_dicts"), config.dataset_name)
-=======
-    spk_meta = pickle.load(open("spk_meta.pkl", "rb"))
->>>>>>> 2c6be5f1
     dataset = []
 
     for spk_dir in sorted(spk_dir_list):
@@ -175,7 +150,6 @@
 
 
 def preprocess_data(config):
-<<<<<<< HEAD
     feat_dir = os.path.join(config.base_feats, config.dataset_name)
     if not os.path.exists(os.path.join(feat_dir, "dataset.pkl")):
         print("Start preprocessing...")
@@ -183,10 +157,4 @@
         make_metadata(config)
         print("Done")
     else:
-        print(f"Dataset '{feat_dir}/dataset.pkl' exists, skipping preprocessing")
-=======
-    print("Start preprocessing...")
-    make_spect_f0(config)
-    make_metadata(config)
-    print("Done")
->>>>>>> 2c6be5f1
+        print(f"Dataset '{feat_dir}/dataset.pkl' exists, skipping preprocessing")