--- conflicted
+++ resolved
@@ -18,11 +18,8 @@
     torch
     tqdm
     wavenet_vocoder
-<<<<<<< HEAD
     setuptools
     heartrate
-=======
->>>>>>> 2c6be5f1
 setenv = PYTHONPATH={env:PWD}/src
 
 [testenv:tensorboard]
@@ -44,12 +41,4 @@
 
 [testenv:test]
 commands =
-<<<<<<< HEAD
-    python main.py
-=======
-    python main.py --stage 1 --config_name spsp2-small --model_type G
-
-[testenv:preprocess]
-commands =
-    python main.py --stage 0
->>>>>>> 2c6be5f1
+    python main.py